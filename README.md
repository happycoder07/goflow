--- conflicted
+++ resolved
@@ -172,13 +172,10 @@
 | FragmentId | IP Fragment Identifier |
 | FragmentOffset | IP Fragment Offset |
 | IPv6FlowLabel | IPv6 Flow Label |
-<<<<<<< HEAD
 | TimeFlowStart | Start Timestamp of the flow (this field is empty for sFlow, in NetFlow it's the uptime of the router minus FIRST_SWITCHED field, in IPFIX it's flowStart* field) |
 | TimeFlowEnd | End Timestamp of the flow (same as TimeRecvd in sFlow, in NetFlow it's the uptime of the router minus LAST_SWITCHED field, in IPFIX it's flowEnd* field) |
-=======
 | IngressVrfId | Ingress VRF ID |
 | EgressVrfId | Egress VRF ID |
->>>>>>> 959ed136
 
 ### Implementation notes
 
